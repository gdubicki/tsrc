from typing import cast, Any
from ui.tests.conftest import message_recorder


import tsrc
import tsrc.git
from tsrc.test.helpers.cli import CLI
from tsrc.test.helpers.git_server import GitServer

from path import Path


def repo_exists(workspace_path: Path, repo: str) -> bool:
    res = (workspace_path / repo).exists()
    return cast(bool, res)


def assert_cloned(workspace_path: Path, repo: str) -> None:
    assert repo_exists(workspace_path, repo)


def assert_not_cloned(workspace_path: Path, repo: str) -> None:
    assert not repo_exists(workspace_path, repo)


def test_init_simple(tsrc_cli: CLI, git_server: GitServer, workspace_path: Path) -> None:
    git_server.add_repo("foo/bar")
    git_server.add_repo("spam/eggs")
    manifest_url = git_server.manifest_url
    tsrc_cli.run("init", manifest_url)
    assert_cloned(workspace_path, "foo/bar")
    assert_cloned(workspace_path, "spam/eggs")


def test_init_with_args(tsrc_cli: CLI, git_server: GitServer, monkeypatch: Any,
                        tmp_path: Path) -> None:
    git_server.add_repo("foo")
    work2_path = (tmp_path / "work2").mkdir()
    tsrc_cli.run("init", "--workspace", work2_path, git_server.manifest_url)
    assert_cloned(work2_path, "foo")


def test_init_twice(tsrc_cli: CLI, git_server: GitServer) -> None:
    manifest_url = git_server.manifest_url
    tsrc_cli.run("init", manifest_url)
    tsrc_cli.run("init", manifest_url)


def test_init_maint_manifest_branch(tsrc_cli: CLI, git_server: GitServer,
                                    workspace_path: Path) -> None:
    git_server.add_repo("bar")
    # foo repo will only exist on the 'devel' branch of the manifest:
    git_server.manifest.change_branch("devel")
    git_server.add_repo("foo")

    tsrc_cli.run("init", "--branch", "devel", git_server.manifest_url)

    assert_cloned(workspace_path, "foo")


def test_change_repo_url(tsrc_cli: CLI, git_server: GitServer, workspace_path: Path) -> None:
    git_server.add_repo("foo")
    tsrc_cli.run("init", git_server.manifest_url)
    new_url = "git@example.com/foo"
    git_server.manifest.set_repo_url("foo", new_url)
    tsrc_cli.run("init", git_server.manifest_url)
    assert_cloned(workspace_path, "foo")
<<<<<<< HEAD
    foo_path = workspace_path / "foo"
    _, actual_url = tsrc.git.run_git_captured(foo_path, "remote", "get-url", "origin")
=======
    foo_path = workspace_path.joinpath("foo")
    _, actual_url = tsrc.git.run_captured(foo_path, "remote", "get-url", "origin")
>>>>>>> aca45163
    assert actual_url == new_url


def test_copy_files_happy(tsrc_cli: CLI, git_server: GitServer, workspace_path: Path) -> None:
    manifest_url = git_server.manifest_url
    git_server.add_repo("master")
    top_cmake_contents = "# Top CMakeLists.txt"
    git_server.push_file("master", "top.cmake", contents=top_cmake_contents)
    git_server.manifest.set_repo_file_copies("master", [("top.cmake", "CMakeLists.txt")])

    tsrc_cli.run("init", manifest_url)

    assert (workspace_path / "CMakeLists.txt").text() == top_cmake_contents


def test_copy_files_source_does_not_exist(
        tsrc_cli: CLI,
        git_server: GitServer,
        workspace_path: Path,
        message_recorder: message_recorder) -> None:
    manifest_url = git_server.manifest_url
    git_server.add_repo("master")
    git_server.manifest.set_repo_file_copies("master", [("top.cmake", "CMakeLists.txt")])

    tsrc_cli.run("init", manifest_url, expect_fail=True)
    assert message_recorder.find("Failed to perform the following copies")


def test_uses_correct_branch_for_repo(tsrc_cli: CLI, git_server: GitServer,
                                      workspace_path: Path) -> None:
    git_server.add_repo("foo")
    git_server.change_repo_branch("foo", "next")
    git_server.push_file("foo", "next.txt")
    git_server.manifest.set_repo_branch("foo", "next")

    manifest_url = git_server.manifest_url
    tsrc_cli.run("init", manifest_url)

    foo_path = workspace_path / "foo"
    assert tsrc.git.get_current_branch(foo_path) == "next"


def test_empty_repo(tsrc_cli: CLI, git_server: GitServer, workspace_path: Path) -> None:
    git_server.add_repo("foo", empty=True)
    git_server.add_repo("bar")

    manifest_url = git_server.manifest_url
    tsrc_cli.run("init", manifest_url, expect_fail=True)


def test_resets_to_tag(tsrc_cli: CLI, git_server: GitServer, workspace_path: Path) -> None:
    git_server.add_repo("foo")
    git_server.tag("foo", "v1.0")
    git_server.push_file("foo", "2.txt", message="Working on v2")
    git_server.manifest.set_repo_tag("foo", "v1.0")

    manifest_url = git_server.manifest_url
    tsrc_cli.run("init", manifest_url)

<<<<<<< HEAD
    foo_path = workspace_path / "foo"
    _, expected_ref = tsrc.git.run_git_captured(foo_path, "rev-parse", "v1.0")
    _, actual_ref = tsrc.git.run_git_captured(foo_path, "rev-parse", "HEAD")
=======
    foo_path = workspace_path.joinpath("foo")
    _, expected_ref = tsrc.git.run_captured(foo_path, "rev-parse", "v1.0")
    _, actual_ref = tsrc.git.run_captured(foo_path, "rev-parse", "HEAD")
>>>>>>> aca45163
    assert expected_ref == actual_ref


def test_resets_to_sha1(tsrc_cli: CLI, git_server: GitServer, workspace_path: Path) -> None:
    git_server.add_repo("foo")
    initial_sha1 = git_server.get_sha1("foo")
    git_server.manifest.set_repo_sha1("foo", initial_sha1)

    git_server.push_file("foo", "2.txt", message="Working on v2")

    manifest_url = git_server.manifest_url
    tsrc_cli.run("init", manifest_url)

<<<<<<< HEAD
    foo_path = workspace_path / "foo"
    _, actual_ref = tsrc.git.run_git_captured(foo_path, "rev-parse", "HEAD")
=======
    foo_path = workspace_path.joinpath("foo")
    _, actual_ref = tsrc.git.run_captured(foo_path, "rev-parse", "HEAD")
>>>>>>> aca45163
    assert initial_sha1 == actual_ref


def test_use_default_group(tsrc_cli: CLI, git_server: GitServer, workspace_path: Path) -> None:
    git_server.add_group("default", ["a", "b"])
    git_server.add_repo("c")

    manifest_url = git_server.manifest_url
    tsrc_cli.run("init", manifest_url)

    assert_cloned(workspace_path, "a")
    assert_not_cloned(workspace_path, "c")


def test_use_specific_group(tsrc_cli: CLI, git_server: GitServer, workspace_path: Path) -> None:
    git_server.add_group("foo", ["bar", "baz"])
    git_server.add_group("spam", ["eggs", "beacon"])
    git_server.add_repo("other")

    manifest_url = git_server.manifest_url
    tsrc_cli.run("init", manifest_url, "-g", "foo", "-g", "spam")

    assert_cloned(workspace_path, "bar")
    assert_cloned(workspace_path, "eggs")
    assert_not_cloned(workspace_path, "other")


def test_change_branch(tsrc_cli: CLI, git_server: GitServer, workspace_path: Path) -> None:
    git_server.add_repo("one")
    git_server.manifest.change_branch("next")
    git_server.add_repo("two")

    tsrc_cli.run("init", git_server.manifest_url)
    assert_not_cloned(workspace_path, "two")

    tsrc_cli.run("init", git_server.manifest_url, "--branch", "next")
    assert_cloned(workspace_path, "two")


def test_no_remote_named_origin(tsrc_cli: CLI, git_server: GitServer, workspace_path: Path) -> None:
    git_server.add_repo("foo")

    tsrc_cli.run("init", git_server.manifest_url)
<<<<<<< HEAD
    foo_path = workspace_path / "foo"
    tsrc.git.run_git(foo_path, "remote", "rename", "origin", "upstream")
=======
    foo_path = workspace_path.joinpath("foo")
    tsrc.git.run(foo_path, "remote", "rename", "origin", "upstream")
>>>>>>> aca45163

    tsrc_cli.run("init", git_server.manifest_url)


def test_repo_default_branch_not_master(tsrc_cli: CLI, git_server: GitServer,
                                        workspace_path: Path) -> None:
    git_server.add_repo("foo", default_branch="devel")

    tsrc_cli.run("init", git_server.manifest_url)

    foo_path = workspace_path / "foo"
    assert tsrc.git.get_current_branch(foo_path) == "devel"


def test_several_remotes(tsrc_cli: CLI, git_server: GitServer, workspace_path: Path) -> None:
    foo_url = git_server.add_repo("foo")
    git_server.manifest.set_repo_remotes(
        "foo",
        [("origin", foo_url),
         ("upstream", "git@upstream.com")])

    tsrc_cli.run("init", git_server.manifest_url)

    foo_path = workspace_path / "foo"
    rc, output = tsrc.git.run_git_captured(
        foo_path,
        "remote", "get-url", "upstream",
        check=False,
    )
    assert rc == 0, output
    assert output == "git@upstream.com"<|MERGE_RESOLUTION|>--- conflicted
+++ resolved
@@ -65,13 +65,8 @@
     git_server.manifest.set_repo_url("foo", new_url)
     tsrc_cli.run("init", git_server.manifest_url)
     assert_cloned(workspace_path, "foo")
-<<<<<<< HEAD
-    foo_path = workspace_path / "foo"
-    _, actual_url = tsrc.git.run_git_captured(foo_path, "remote", "get-url", "origin")
-=======
-    foo_path = workspace_path.joinpath("foo")
+    foo_path = workspace_path / "foo"
     _, actual_url = tsrc.git.run_captured(foo_path, "remote", "get-url", "origin")
->>>>>>> aca45163
     assert actual_url == new_url
 
 
@@ -131,15 +126,9 @@
     manifest_url = git_server.manifest_url
     tsrc_cli.run("init", manifest_url)
 
-<<<<<<< HEAD
-    foo_path = workspace_path / "foo"
-    _, expected_ref = tsrc.git.run_git_captured(foo_path, "rev-parse", "v1.0")
-    _, actual_ref = tsrc.git.run_git_captured(foo_path, "rev-parse", "HEAD")
-=======
-    foo_path = workspace_path.joinpath("foo")
+    foo_path = workspace_path / "foo"
     _, expected_ref = tsrc.git.run_captured(foo_path, "rev-parse", "v1.0")
     _, actual_ref = tsrc.git.run_captured(foo_path, "rev-parse", "HEAD")
->>>>>>> aca45163
     assert expected_ref == actual_ref
 
 
@@ -153,13 +142,8 @@
     manifest_url = git_server.manifest_url
     tsrc_cli.run("init", manifest_url)
 
-<<<<<<< HEAD
-    foo_path = workspace_path / "foo"
-    _, actual_ref = tsrc.git.run_git_captured(foo_path, "rev-parse", "HEAD")
-=======
-    foo_path = workspace_path.joinpath("foo")
+    foo_path = workspace_path / "foo"
     _, actual_ref = tsrc.git.run_captured(foo_path, "rev-parse", "HEAD")
->>>>>>> aca45163
     assert initial_sha1 == actual_ref
 
 
@@ -203,13 +187,8 @@
     git_server.add_repo("foo")
 
     tsrc_cli.run("init", git_server.manifest_url)
-<<<<<<< HEAD
-    foo_path = workspace_path / "foo"
-    tsrc.git.run_git(foo_path, "remote", "rename", "origin", "upstream")
-=======
-    foo_path = workspace_path.joinpath("foo")
+    foo_path = workspace_path / "foo"
     tsrc.git.run(foo_path, "remote", "rename", "origin", "upstream")
->>>>>>> aca45163
 
     tsrc_cli.run("init", git_server.manifest_url)
 
@@ -234,7 +213,7 @@
     tsrc_cli.run("init", git_server.manifest_url)
 
     foo_path = workspace_path / "foo"
-    rc, output = tsrc.git.run_git_captured(
+    rc, output = tsrc.git.run_captured(
         foo_path,
         "remote", "get-url", "upstream",
         check=False,
